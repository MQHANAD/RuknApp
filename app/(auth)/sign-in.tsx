import { router } from "expo-router";
import React, { useState } from "react";
import {
  View,
  Text,
  Image,
  StyleSheet,
  KeyboardAvoidingView,
  Platform,
  Alert,
  ScrollView,
  SafeAreaView,
  TextInput as RNTextInput,
  TouchableWithoutFeedback,
  Keyboard,
} from "react-native";
import { useAuth } from '@/src/context/AuthContext';
import { useTheme, useThemedStyles } from '../../src/context/ThemeContext';
import { Button, TextInput, Card } from '../../components/design-system';
import { spacing, typography, colors } from '../../constants/design-tokens';
<<<<<<< HEAD
import { sendOTP, formatPhoneNumber, isValidSaudiPhone } from '@utils/twilioService';
import { EXPO_PUBLIC_SUPABASE_URL, EXPO_PUBLIC_SUPABASE_ANON_KEY } from '@config/env';
=======
import { useAnalytics } from '../../src/hooks/useAnalytics';
>>>>>>> 30fcfe55

const SignInScreen = () => {
  const [phoneNumber, setPhoneNumber] = useState<string>("");
  const [loading, setLoading] = useState<boolean>(false);
  const [error, setError] = useState<string | null>(null);
  const { signIn } = useAuth();
  const { theme, themeMode, toggleTheme } = useTheme();
  const { trackClick, trackEvent } = useAnalytics();

  // Check if phone number exists in database
  const checkPhoneExists = async (phone: string): Promise<boolean> => {
    try {
      // Check in entrepreneurs table
      const entrepreneurResponse = await fetch(
        `${EXPO_PUBLIC_SUPABASE_URL}/rest/v1/entrepreneurs?phone=eq.${encodeURIComponent(phone)}&select=*`,
        {
          method: 'GET',
          headers: {
            'apikey': EXPO_PUBLIC_SUPABASE_ANON_KEY,
            'Authorization': `Bearer ${EXPO_PUBLIC_SUPABASE_ANON_KEY}`,
            'Content-Type': 'application/json'
          },
        }
      );
      
      console.log('Entrepreneur lookup - Status:', entrepreneurResponse.status);
      
      if (entrepreneurResponse.ok) {
        const entrepreneurs = await entrepreneurResponse.json();
        console.log('Entrepreneurs found:', entrepreneurs);
        if (entrepreneurs.length > 0) return true;
      }

      // Check in owners table
      const ownerResponse = await fetch(
        `${EXPO_PUBLIC_SUPABASE_URL}/rest/v1/owners?phone=eq.${encodeURIComponent(phone)}&select=*`,
        {
          method: 'GET',
          headers: {
            'apikey': EXPO_PUBLIC_SUPABASE_ANON_KEY,
            'Authorization': `Bearer ${EXPO_PUBLIC_SUPABASE_ANON_KEY}`,
            'Content-Type': 'application/json'
          },
        }
      );
      
      if (ownerResponse.ok) {
        const owners = await ownerResponse.json();
        if (owners.length > 0) return true;
      }

      return false;
    } catch (error) {
      console.error('Error checking phone exists:', error);
      return false;
    }
  };

  const validateInputs = () => {
    if (!phoneNumber.trim()) {
      Alert.alert("Error", "Please enter your phone number");
      return false;
    }
    
    const formattedPhone = formatPhoneNumber(phoneNumber);
    if (!isValidSaudiPhone(formattedPhone)) {
      Alert.alert("Error", "Please enter a valid Saudi phone number");
      return false;
    }
    
    return true;
  };

  const handleSignIn = async () => {
    if (!validateInputs()) return;

    try {
      setLoading(true);
      setError(null);

<<<<<<< HEAD
      const formattedPhone = formatPhoneNumber(phoneNumber);

      // Check if phone exists in database
      const phoneExists = await checkPhoneExists(formattedPhone);
      
      // Temporary: Allow your specific phone number even if lookup fails
      const isTestPhone = formattedPhone === '+966598080090';
      
      if (!phoneExists && !isTestPhone) {
        setError('Phone number not registered. Please sign up first.');
        Alert.alert("Error", "Phone number not registered. Please sign up first.");
        setLoading(false);
        return;
      }
      
      console.log('Phone lookup result:', phoneExists, 'Test phone:', isTestPhone);
=======
      // Track sign in attempt
      trackEvent('sign_in_attempted', {
        email_domain: email.split('@')[1] || 'unknown',
        has_password: !!password
      });

      const result = await signIn(email, password);
>>>>>>> 30fcfe55

      // Send OTP for sign-in
      const result = await sendOTP(formattedPhone);
      
      if (result.success) {
<<<<<<< HEAD
        // Navigate to OTP verification for login
        router.push({
          pathname: '/verify-login-otp',
          params: { phoneNumber: formattedPhone }
        });
      } else {
        setError(result.message);
        Alert.alert("Error", result.message);
=======
        console.log("Sign in successful!");

        // Track successful sign in
        trackEvent('sign_in_success', {
          email_domain: email.split('@')[1] || 'unknown',
          is_legacy_user: result.isLegacyUser || false
        });

        // Check if this is a legacy user (without password verification)
        if (result.isLegacyUser) {
          // Show a security notification
          Alert.alert(
            "Security Notice",
            "For your security, we recommend you update your password in the next version of the app.",
            [{ text: "OK", onPress: () => router.replace("/(tabs)/home") }]
          );
        } else {
          // Standard successful login
          router.replace("/(tabs)/home"); // Redirect to home screen
        }
      } else {
        // Handle error
        setError(result.error || "Invalid email or password. Please try again.");
        Alert.alert("Error", result.error || "Invalid email or password");
        
        // Track sign in failure
        trackEvent('sign_in_failed', {
          email_domain: email.split('@')[1] || 'unknown',
          error: result.error || 'unknown'
        });
>>>>>>> 30fcfe55
      }
    } catch (e: any) {
      console.error("Sign in error:", e);
      setError(e.message || "An unexpected error occurred");
      Alert.alert("Error", e.message || "An unexpected error occurred");
      
      // Track sign in error
      trackEvent('sign_in_error', {
        email_domain: email.split('@')[1] || 'unknown',
        error: e.message || String(e)
      });
    } finally {
      setLoading(false);
    }
  };

  // Create themed styles
  const styles = useThemedStyles((theme, isDark) =>
    StyleSheet.create({
      safeArea: {
        flex: 1,
        backgroundColor: theme.background.primary,
      },
      container: {
        flex: 1,
        paddingHorizontal: spacing[4],
        alignItems: 'center',
      },
      logoContainer: {
        alignItems: "center",
        marginTop: spacing[5],
      },
      logo: {
        height: 200,
        marginBottom: spacing[2],
      },
      title: {
        ...typography.heading.h1,
        color: theme.text.primary,
        marginBottom: spacing[8],
        textAlign: 'center',
      },
      inputContainer: {
        width: '100%',
        marginBottom: spacing[4],
      },
      passwordContainer: {
        marginTop: spacing[2],
      },
      errorText: {
        ...typography.body.small,
        color: colors.error[500],
        marginBottom: spacing[4],
        textAlign: 'center',
      },
      signUpLink: {
        marginTop: spacing[5],
      },
      signUpText: {
        ...typography.body.medium,
        color: theme.interactive.primary,
        textAlign: 'center',
      },
      forgotPasswordLink: {
        marginTop: spacing[4],
      },
      forgotPasswordText: {
        ...typography.body.small,
        color: theme.text.tertiary,
        textAlign: 'center',
      },
      themeToggleContainer: {
        position: 'absolute',
        top: spacing[4],
        right: spacing[4],
        zIndex: 10,
      },
      demoCard: {
        marginTop: spacing[4],
        padding: spacing[3],
        backgroundColor: theme.surface.secondary,
      },
      demoText: {
        ...typography.caption.small,
        color: theme.text.tertiary,
        textAlign: 'center',
      },
      phoneLabel: {
        ...typography.body.medium,
        color: theme.text.primary,
        marginBottom: spacing[2],
        fontWeight: '600',
      },
      phoneContainer: {
        flexDirection: 'row',
        alignItems: 'center',
        borderWidth: 2,
        borderColor: '#F5A623',
        backgroundColor: theme.surface.primary,
        borderRadius: 15,
        height: 60,
        paddingHorizontal: 16,
      },
      countryCode: {
        ...typography.body.medium,
        color: theme.text.primary,
        fontWeight: '600',
        marginRight: spacing[2],
      },
      phoneInput: {
        flex: 1,
        fontSize: 16,
        color: theme.text.primary,
        height: 60,
        paddingVertical: 12,
        paddingHorizontal: 8,
      },
    })
  );

  return (
    <SafeAreaView style={styles.safeArea}>
      <TouchableWithoutFeedback onPress={Keyboard.dismiss}>
        <KeyboardAvoidingView
          style={styles.container}
          behavior={Platform.OS === "ios" ? "padding" : undefined}
      >
        {/* Theme Toggle Button - Design System Demo */}
        <View style={styles.themeToggleContainer}>
          <Button
            variant="ghost"
            size="small"
            onPress={toggleTheme}
          >
            {themeMode === 'dark' ? '☀️' : '🌙'}
          </Button>
        </View>

        {/* Logo Section */}
        <View style={styles.logoContainer}>
          <Image
            style={styles.logo}
            source={require("../../assets/images/logo.png")}
            resizeMode="contain"
          />
        </View>

        {/* Title */}
        <Text style={styles.title}>Welcome Back</Text>

        {/* Input Fields - Using Design System Components */}
        {/* Phone Input */}
        <View style={styles.inputContainer}>
          <View style={{ width: '100%' }}>
            <Text style={styles.phoneLabel}>Phone Number</Text>
            <View style={styles.phoneContainer}>
              <Text style={styles.countryCode}>+966</Text>
              <RNTextInput
                placeholder="598080090"
                placeholderTextColor="#999"
                keyboardType="phone-pad"
                value={phoneNumber}
                onChangeText={setPhoneNumber}
                style={styles.phoneInput}
                maxLength={9}
                autoFocus={false}
              />
            </View>
          </View>
        </View>

        {/* Error message */}
        {error ? <Text style={styles.errorText}>{error}</Text> : null}

        {/* Sign In Button - Using Design System Component */}
        <Button
          variant="primary"
          size="large"
          onPress={handleSignIn}
          loading={loading}
          style={{ width: '100%', marginBottom: spacing[4] }}
        >
          Send Login Code
        </Button>

        {/* Sign Up Link */}
        <Button
          variant="ghost"
          size="medium"
          onPress={() => router.replace("/sign-up")}
          style={styles.signUpLink}
        >
          Don't have an account? Sign Up
        </Button>


        {/* Design System Demo Card */}
        <Card style={styles.demoCard}>
          <Text style={styles.demoText}>
            🎨 This screen now uses the Rukn Design System!{'\n'}
            Try switching themes with the button above.{'\n'}
            All components are responsive and accessible.
          </Text>
        </Card>
        </KeyboardAvoidingView>
      </TouchableWithoutFeedback>
    </SafeAreaView>
  );
};

export default SignInScreen;

// Styles are now defined using useThemedStyles hook above<|MERGE_RESOLUTION|>--- conflicted
+++ resolved
@@ -18,12 +18,12 @@
 import { useTheme, useThemedStyles } from '../../src/context/ThemeContext';
 import { Button, TextInput, Card } from '../../components/design-system';
 import { spacing, typography, colors } from '../../constants/design-tokens';
-<<<<<<< HEAD
+
 import { sendOTP, formatPhoneNumber, isValidSaudiPhone } from '@utils/twilioService';
 import { EXPO_PUBLIC_SUPABASE_URL, EXPO_PUBLIC_SUPABASE_ANON_KEY } from '@config/env';
-=======
+
 import { useAnalytics } from '../../src/hooks/useAnalytics';
->>>>>>> 30fcfe55
+
 
 const SignInScreen = () => {
   const [phoneNumber, setPhoneNumber] = useState<string>("");
@@ -104,7 +104,7 @@
       setLoading(true);
       setError(null);
 
-<<<<<<< HEAD
+
       const formattedPhone = formatPhoneNumber(phoneNumber);
 
       // Check if phone exists in database
@@ -121,21 +121,13 @@
       }
       
       console.log('Phone lookup result:', phoneExists, 'Test phone:', isTestPhone);
-=======
-      // Track sign in attempt
-      trackEvent('sign_in_attempted', {
-        email_domain: email.split('@')[1] || 'unknown',
-        has_password: !!password
-      });
-
-      const result = await signIn(email, password);
->>>>>>> 30fcfe55
+
 
       // Send OTP for sign-in
       const result = await sendOTP(formattedPhone);
       
       if (result.success) {
-<<<<<<< HEAD
+
         // Navigate to OTP verification for login
         router.push({
           pathname: '/verify-login-otp',
@@ -144,38 +136,7 @@
       } else {
         setError(result.message);
         Alert.alert("Error", result.message);
-=======
-        console.log("Sign in successful!");
-
-        // Track successful sign in
-        trackEvent('sign_in_success', {
-          email_domain: email.split('@')[1] || 'unknown',
-          is_legacy_user: result.isLegacyUser || false
-        });
-
-        // Check if this is a legacy user (without password verification)
-        if (result.isLegacyUser) {
-          // Show a security notification
-          Alert.alert(
-            "Security Notice",
-            "For your security, we recommend you update your password in the next version of the app.",
-            [{ text: "OK", onPress: () => router.replace("/(tabs)/home") }]
-          );
-        } else {
-          // Standard successful login
-          router.replace("/(tabs)/home"); // Redirect to home screen
-        }
-      } else {
-        // Handle error
-        setError(result.error || "Invalid email or password. Please try again.");
-        Alert.alert("Error", result.error || "Invalid email or password");
-        
-        // Track sign in failure
-        trackEvent('sign_in_failed', {
-          email_domain: email.split('@')[1] || 'unknown',
-          error: result.error || 'unknown'
-        });
->>>>>>> 30fcfe55
+
       }
     } catch (e: any) {
       console.error("Sign in error:", e);
